--- conflicted
+++ resolved
@@ -83,18 +83,12 @@
 		var handlerCalled bool
 		baseHandlerInstance := newBaseHandler("some:event", &FakeBroadcastAdaptor{})
 		socketInstance := newSocket(&FakeSockConnection{}, baseHandlerInstance)
-<<<<<<< HEAD
-		c, _ := newCaller(func () {handlerCalled = true})
+		c, _ := newCaller(func () { handlerCalled = true })
 		decoder := newDecoder(saver)
 
 		socketInstance.acks[0] = c
 		socketInstance.onPacket(decoder, &packet{Type:_ACK, Id:0, Data:"[]", NSP:"/"})
-=======
-		c, _ := newCaller(func() { handlerCalled = true })
 
-		socketInstance.acks[0] = c
-		socketInstance.onPacket(newDecoder(saver), &packet{Type: _ACK, Id: 0, Data: "[]", NSP: "/"})
->>>>>>> ca181649
 
 		So(len(socketInstance.acks), ShouldEqual, 0)
 		So(handlerCalled, ShouldBeTrue)
@@ -106,18 +100,11 @@
 		var handlerCalled bool
 		baseHandlerInstance := newBaseHandler("some:event", &FakeBroadcastAdaptor{})
 		socketInstance := newSocket(&FakeSockConnection{}, baseHandlerInstance)
-<<<<<<< HEAD
-		c, _ := newCaller(func () {handlerCalled = true})
+		c, _ := newCaller(func () { handlerCalled = true })
 		decoder := newDecoder(saver)
 
 		socketInstance.acks[0] = c
 		socketInstance.onPacket(decoder, &packet{Type:_BINARY_ACK, Id:0, Data:"[]", NSP:"/"})
-=======
-		c, _ := newCaller(func() { handlerCalled = true })
-
-		socketInstance.acks[0] = c
-		socketInstance.onPacket(newDecoder(saver), &packet{Type: _BINARY_ACK, Id: 0, Data: "[]", NSP: "/"})
->>>>>>> ca181649
 
 		So(len(socketInstance.acks), ShouldEqual, 0)
 		So(handlerCalled, ShouldBeTrue)

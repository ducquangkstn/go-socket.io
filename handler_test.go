package socketio

import (
	"fmt"
	"reflect"
	"testing"

<<<<<<< HEAD
	"github.com/googollee/go-engine.io"
	. "github.com/smartystreets/goconvey/convey"
	"io"
	"net/http"
)

type FakeBroadcastAdaptor struct{}

func (f *FakeBroadcastAdaptor) Join(room string, socket Socket) error {
	return nil
}

func (f *FakeBroadcastAdaptor) Leave(room string, socket Socket) error {
	return nil
}

func (f *FakeBroadcastAdaptor) Send(ignore Socket, room, event string, args ...interface{}) error {
	return nil
}

func (f *FakeBroadcastAdaptor) Len(room string) int {
	return 0
}

type FakeReadCloser struct{}

func (fr *FakeReadCloser) Read(p []byte) (n int, err error) {
	p = append(p, byte(128))
	return 1, nil
}

func (fr *FakeReadCloser) Close() error {
	return nil
}

type FakeWriteCloser struct{}

func (fr *FakeWriteCloser) Write(p []byte) (n int, err error) {
	return len(p), nil
}

func (fr *FakeWriteCloser) Close() error {
	return nil
}

type FakeSockConnection struct{}

func (f *FakeSockConnection) Id() string {
	return "test1"
}

func (f *FakeSockConnection) Request() *http.Request {
	return &http.Request{}
}

func (f *FakeSockConnection) Close() error {
	return nil
}

func (f *FakeSockConnection) NextReader() (engineio.MessageType, io.ReadCloser, error) {
	return engineio.MessageText, &FakeReadCloser{}, nil
}

func (f *FakeSockConnection) NextWriter(messageType engineio.MessageType) (io.WriteCloser, error) {
	return &FakeWriteCloser{}, nil
}

func TestHandler(t *testing.T) {
	//BugFix missed
	//Method: handler.onPacket
	//Reason: missed fallthrough after case _ACK:
	//
	// 	case _ACK:
	//		fallthrough   <---- fixed problem
	//
	Convey("Call ACK handler by ACK id received from client", t, func() {
		saver := &FrameSaver{}
		var handlerCalled bool
		baseHandlerInstance := newBaseHandler("some:event", &FakeBroadcastAdaptor{})
		socketInstance := newSocket(&FakeSockConnection{}, baseHandlerInstance)
		c, _ := newCaller(func () { handlerCalled = true })
		decoder := newDecoder(saver)

		socketInstance.acks[0] = c
		socketInstance.onPacket(decoder, &packet{Type:_ACK, Id:0, Data:"[]", NSP:"/"})


		So(len(socketInstance.acks), ShouldEqual, 0)
		So(handlerCalled, ShouldBeTrue)
		So(decoder.current, ShouldBeNil)
	})

	Convey("Call BINARY ACK handler by BINARY ACK id received from client", t, func() {
		saver := &FrameSaver{}
		var handlerCalled bool
		baseHandlerInstance := newBaseHandler("some:event", &FakeBroadcastAdaptor{})
		socketInstance := newSocket(&FakeSockConnection{}, baseHandlerInstance)
		c, _ := newCaller(func () { handlerCalled = true })
		decoder := newDecoder(saver)

		socketInstance.acks[0] = c
		socketInstance.onPacket(decoder, &packet{Type:_BINARY_ACK, Id:0, Data:"[]", NSP:"/"})

		So(len(socketInstance.acks), ShouldEqual, 0)
		So(handlerCalled, ShouldBeTrue)
		So(decoder.current, ShouldBeNil)
	})
=======
	"github.com/stretchr/testify/assert"
	"github.com/stretchr/testify/require"
)

func TestNewEventFunc(t *testing.T) {
	tests := []struct {
		f        interface{}
		ok       bool
		argTypes []interface{}
	}{
		{1, false, []interface{}{}},
		{func() {}, false, []interface{}{}},
		{func(int) {}, false, []interface{}{}},
		{func() error { return nil }, false, []interface{}{}},

		{func(Conn) {}, true, []interface{}{}},
		{func(Conn, int) {}, true, []interface{}{1}},
		{func(Conn, int) error { return nil }, true, []interface{}{1}},
	}

	for _, test := range tests {
		t.Run(fmt.Sprintf("%#v", test.argTypes), func(t *testing.T) {
			should := assert.New(t)
			must := require.New(t)
			defer func() {
				r := recover()
				must.Equal(test.ok, r == nil)
			}()

			h := newEventFunc(test.f)
			must.Equal(len(test.argTypes), len(h.argTypes))
			for i := range h.argTypes {
				should.Equal(reflect.TypeOf(test.argTypes[i]), h.argTypes[i])
			}
		})
	}
}

func TestNewAckFunc(t *testing.T) {
	tests := []struct {
		f        interface{}
		ok       bool
		argTypes []interface{}
	}{
		{1, false, []interface{}{}},

		{func() {}, true, []interface{}{}},
		{func(int) {}, true, []interface{}{1}},
		{func(int) error { return nil }, true, []interface{}{1}},
	}

	for _, test := range tests {
		t.Run(fmt.Sprintf("%#v", test.argTypes), func(t *testing.T) {
			should := assert.New(t)
			must := require.New(t)
			defer func() {
				r := recover()
				must.Equal(test.ok, r == nil)
			}()

			h := newAckFunc(test.f)
			must.Equal(len(test.argTypes), len(h.argTypes))
			for i := range h.argTypes {
				should.Equal(reflect.TypeOf(test.argTypes[i]), h.argTypes[i])
			}
		})
	}
}

func TestHandlerCall(t *testing.T) {
	tests := []struct {
		f    interface{}
		args []interface{}
		ok   bool
		rets []interface{}
	}{
		{func() {}, []interface{}{1}, false, nil},

		{func() {}, nil, true, nil},
		{func(int) {}, []interface{}{1}, true, nil},
		{func() int { return 1 }, nil, true, []interface{}{1}},
		{func(int) int { return 1 }, []interface{}{1}, true, []interface{}{1}},
	}

	for _, test := range tests {
		t.Run(fmt.Sprintf("%#v", test.f), func(t *testing.T) {
			should := assert.New(t)
			must := require.New(t)

			h := newAckFunc(test.f)
			args := make([]reflect.Value, len(test.args))
			for i := range args {
				args[i] = reflect.ValueOf(test.args[i])
			}
			retV, err := h.Call(args)
			must.Equal(test.ok, err == nil)
			if len(retV) == len(test.rets) && len(test.rets) == 0 {
				return
			}
			rets := make([]interface{}, len(retV))
			for i := range rets {
				rets[i] = retV[i].Interface()
			}
			should.Equal(test.rets, rets)
		})
	}
>>>>>>> 43b0f84b
}<|MERGE_RESOLUTION|>--- conflicted
+++ resolved
@@ -5,115 +5,6 @@
 	"reflect"
 	"testing"
 
-<<<<<<< HEAD
-	"github.com/googollee/go-engine.io"
-	. "github.com/smartystreets/goconvey/convey"
-	"io"
-	"net/http"
-)
-
-type FakeBroadcastAdaptor struct{}
-
-func (f *FakeBroadcastAdaptor) Join(room string, socket Socket) error {
-	return nil
-}
-
-func (f *FakeBroadcastAdaptor) Leave(room string, socket Socket) error {
-	return nil
-}
-
-func (f *FakeBroadcastAdaptor) Send(ignore Socket, room, event string, args ...interface{}) error {
-	return nil
-}
-
-func (f *FakeBroadcastAdaptor) Len(room string) int {
-	return 0
-}
-
-type FakeReadCloser struct{}
-
-func (fr *FakeReadCloser) Read(p []byte) (n int, err error) {
-	p = append(p, byte(128))
-	return 1, nil
-}
-
-func (fr *FakeReadCloser) Close() error {
-	return nil
-}
-
-type FakeWriteCloser struct{}
-
-func (fr *FakeWriteCloser) Write(p []byte) (n int, err error) {
-	return len(p), nil
-}
-
-func (fr *FakeWriteCloser) Close() error {
-	return nil
-}
-
-type FakeSockConnection struct{}
-
-func (f *FakeSockConnection) Id() string {
-	return "test1"
-}
-
-func (f *FakeSockConnection) Request() *http.Request {
-	return &http.Request{}
-}
-
-func (f *FakeSockConnection) Close() error {
-	return nil
-}
-
-func (f *FakeSockConnection) NextReader() (engineio.MessageType, io.ReadCloser, error) {
-	return engineio.MessageText, &FakeReadCloser{}, nil
-}
-
-func (f *FakeSockConnection) NextWriter(messageType engineio.MessageType) (io.WriteCloser, error) {
-	return &FakeWriteCloser{}, nil
-}
-
-func TestHandler(t *testing.T) {
-	//BugFix missed
-	//Method: handler.onPacket
-	//Reason: missed fallthrough after case _ACK:
-	//
-	// 	case _ACK:
-	//		fallthrough   <---- fixed problem
-	//
-	Convey("Call ACK handler by ACK id received from client", t, func() {
-		saver := &FrameSaver{}
-		var handlerCalled bool
-		baseHandlerInstance := newBaseHandler("some:event", &FakeBroadcastAdaptor{})
-		socketInstance := newSocket(&FakeSockConnection{}, baseHandlerInstance)
-		c, _ := newCaller(func () { handlerCalled = true })
-		decoder := newDecoder(saver)
-
-		socketInstance.acks[0] = c
-		socketInstance.onPacket(decoder, &packet{Type:_ACK, Id:0, Data:"[]", NSP:"/"})
-
-
-		So(len(socketInstance.acks), ShouldEqual, 0)
-		So(handlerCalled, ShouldBeTrue)
-		So(decoder.current, ShouldBeNil)
-	})
-
-	Convey("Call BINARY ACK handler by BINARY ACK id received from client", t, func() {
-		saver := &FrameSaver{}
-		var handlerCalled bool
-		baseHandlerInstance := newBaseHandler("some:event", &FakeBroadcastAdaptor{})
-		socketInstance := newSocket(&FakeSockConnection{}, baseHandlerInstance)
-		c, _ := newCaller(func () { handlerCalled = true })
-		decoder := newDecoder(saver)
-
-		socketInstance.acks[0] = c
-		socketInstance.onPacket(decoder, &packet{Type:_BINARY_ACK, Id:0, Data:"[]", NSP:"/"})
-
-		So(len(socketInstance.acks), ShouldEqual, 0)
-		So(handlerCalled, ShouldBeTrue)
-		So(decoder.current, ShouldBeNil)
-	})
-=======
 	"github.com/stretchr/testify/assert"
 	"github.com/stretchr/testify/require"
 )
@@ -220,5 +111,4 @@
 			should.Equal(test.rets, rets)
 		})
 	}
->>>>>>> 43b0f84b
 }
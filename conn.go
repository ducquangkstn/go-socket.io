package socketio

import (
	"net"
	"net/http"
	"net/url"
	"reflect"
	"sync"

	engineio "github.com/googollee/go-engine.io"

	"github.com/googollee/go-socket.io/parser"
)

// Conn is a connection in go-socket.io
type Conn interface {
	// ID returns session id
	ID() string
	Close() error
	URL() url.URL
	LocalAddr() net.Addr
	RemoteAddr() net.Addr
	RemoteHeader() http.Header

	// Context of this connection. You can save one context for one
	// connection, and share it between all handlers. The handlers
	// is called in one goroutine, so no need to lock context if it
	// only be accessed in one connection.
	Context() interface{}
	SetContext(v interface{})
	Namespace() string
	Emit(msg string, v ...interface{})

	// Broadcast server side apis
	Join(room string)
	Leave(room string)
	LeaveAll()
	Rooms() []string
}

type errorMessage struct {
	namespace string
	error
}

type writePacket struct {
	header parser.Header
	data   []interface{}
}

type conn struct {
	engineio.Conn
	broadcast  Broadcast
	encoder    *parser.Encoder
	decoder    *parser.Decoder
	errorChan  chan errorMessage
	writeChan  chan writePacket
	quitChan   chan struct{}
	handlers   map[string]*namespaceHandler
	namespaces map[string]*namespaceConn
	closeOnce  sync.Once
	id         uint64
}

func newConn(c engineio.Conn, handlers map[string]*namespaceHandler, broadcast Broadcast) (*conn, error) {
	ret := &conn{
		Conn:       c,
		broadcast:  broadcast,
		encoder:    parser.NewEncoder(c),
		decoder:    parser.NewDecoder(c),
		errorChan:  make(chan errorMessage),
		writeChan:  make(chan writePacket),
		quitChan:   make(chan struct{}),
		handlers:   handlers,
		namespaces: make(map[string]*namespaceConn),
	}
	if err := ret.connect(); err != nil {
		ret.Close()
		return nil, err
	}
	return ret, nil
}

func (c *conn) Close() error {
	var err error
	c.closeOnce.Do(func() {
		// For each namespace, leave all rooms, and call the disconnect handler.
		for ns, nc := range c.namespaces {
			nc.LeaveAll()
<<<<<<< HEAD
			if nh := c.handlers[ns]; nh != nil {
				nh.onDisconnect(nc, "client namespace disconnect")
=======
			if nh := c.handlers[ns]; nh != nil && nh.onDisconnect != nil {
				nh.onDisconnect(nc, "bye")
>>>>>>> be0f270c
			}
		}
		err = c.Conn.Close()
		close(c.quitChan)
	})
	return err
}

func (c *conn) connect() error {
	root := newNamespaceConn(c, "/", c.broadcast)
	c.namespaces[""] = root
	header := parser.Header{
		Type: parser.Connect,
	}

	if err := c.encoder.Encode(header, nil); err != nil {
		return err
	}
	handler, ok := c.handlers[header.Namespace]

	go c.serveError()
	go c.serveWrite()
	go c.serveRead()

	if ok {
		handler.dispatch(root, header, "", nil)
	}

	return nil
}

func (c *conn) nextID() uint64 {
	c.id++
	return c.id
}

func (c *conn) write(header parser.Header, args []reflect.Value) {
	data := make([]interface{}, len(args))
	for i := range data {
		data[i] = args[i].Interface()
	}
	pkg := writePacket{
		header: header,
		data:   data,
	}
	select {
	case c.writeChan <- pkg:
	case <-c.quitChan:
		return
	}
}

func (c *conn) onError(namespace string, err error) {
	onErr := errorMessage{
		namespace: namespace,
		error:     err,
	}
	select {
	case c.errorChan <- onErr:
	case <-c.quitChan:
		return
	}
}

func (c *conn) parseArgs(types []reflect.Type) ([]reflect.Value, error) {
	return c.decoder.DecodeArgs(types)
}

func (c *conn) serveError() {
	defer c.Close()
	for {
		select {
		case <-c.quitChan:
			return
		case msg := <-c.errorChan:
			if handler := c.namespace(msg.namespace); handler != nil {
				if handler.onError != nil {
					handler.onError(msg.error)
				}
			}
		}
	}
}

func (c *conn) serveWrite() {
	defer c.Close()
	for {
		select {
		case <-c.quitChan:
			return
		case pkg := <-c.writeChan:
			if err := c.encoder.Encode(pkg.header, pkg.data); err != nil {
				c.onError(pkg.header.Namespace, err)
			}
		}
	}
}

func (c *conn) serveRead() {
	defer c.Close()
	var event string
	for {
		var header parser.Header
		if err := c.decoder.DecodeHeader(&header, &event); err != nil {
			c.onError("", err)
			return
		}
		if header.Namespace == "/" {
			header.Namespace = ""
		}
		switch header.Type {
		case parser.Ack:
			conn, ok := c.namespaces[header.Namespace]
			if !ok {
				c.decoder.DiscardLast()
				continue
			}
			conn.dispatch(header)
		case parser.Event:
			conn, ok := c.namespaces[header.Namespace]
			if !ok {
				c.decoder.DiscardLast()
				continue
			}
			handler, ok := c.handlers[header.Namespace]
			if !ok {
				c.decoder.DiscardLast()
				continue
			}
			types := handler.getTypes(header, event)
			args, err := c.decoder.DecodeArgs(types)
			if err != nil {
				c.onError(header.Namespace, err)
				return
			}
			ret, err := handler.dispatch(conn, header, event, args)
			if err != nil {
				c.onError(header.Namespace, err)
				return
			}
			if len(ret) > 0 {
				header.Type = parser.Ack
				c.write(header, ret)
			}
		case parser.Connect:
			if err := c.decoder.DiscardLast(); err != nil {
				c.onError(header.Namespace, err)
				return
			}
			conn, ok := c.namespaces[header.Namespace]
			if !ok {
				conn = newNamespaceConn(c, header.Namespace, c.broadcast)
				c.namespaces[header.Namespace] = conn
			}
			handler, ok := c.handlers[header.Namespace]
			if ok {
				handler.dispatch(conn, header, "", nil)
			}
			c.write(header, nil)
		case parser.Disconnect:
			types := []reflect.Type{reflect.TypeOf("")}
			args, err := c.decoder.DecodeArgs(types)
			if err != nil {
				c.onError(header.Namespace, err)
				return
			}
			conn, ok := c.namespaces[header.Namespace]
			if !ok {
				c.decoder.DiscardLast()
				continue
			}
			delete(c.namespaces, header.Namespace)
			handler, ok := c.handlers[header.Namespace]
			if ok {
				handler.dispatch(conn, header, "", args)
			}
		}
	}
}

func (c *conn) namespace(nsp string) *namespaceHandler {
	return c.handlers[nsp]
}<|MERGE_RESOLUTION|>--- conflicted
+++ resolved
@@ -87,13 +87,8 @@
 		// For each namespace, leave all rooms, and call the disconnect handler.
 		for ns, nc := range c.namespaces {
 			nc.LeaveAll()
-<<<<<<< HEAD
-			if nh := c.handlers[ns]; nh != nil {
+			if nh := c.handlers[ns]; nh != nil && nh.onDisconnect != nil {
 				nh.onDisconnect(nc, "client namespace disconnect")
-=======
-			if nh := c.handlers[ns]; nh != nil && nh.onDisconnect != nil {
-				nh.onDisconnect(nc, "bye")
->>>>>>> be0f270c
 			}
 		}
 		err = c.Conn.Close()
